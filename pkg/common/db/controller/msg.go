--- conflicted
+++ resolved
@@ -801,13 +801,8 @@
 		return delStruct.getSetMinSeq() + 1, nil
 	}
 	log.ZDebug(ctx, "doc info", "conversationID", conversationID, "index", index, "docID", msgDocModel.DocID, "len", len(msgDocModel.Msg))
-<<<<<<< HEAD
-	if int64(len(msgDocModel.Msg)) > db.msg.GetSingleGocMsgNum() {
+	if int64(len(msgDocModel.Msg)) > db.msgTable.GetSingleGocMsgNum() {
 		log.ZWarn(ctx, "msgs too large", nil, "length", len(msgDocModel.Msg), "docID:", msgDocModel.DocID)
-=======
-	if int64(len(msgDocModel.Msg)) > db.msgTable.GetSingleGocMsgNum() {
-		log.ZWarn(ctx, "msgs too large", nil, "lenth", len(msgDocModel.Msg), "docID:", msgDocModel.DocID)
->>>>>>> 74f4fdb1
 	}
 	if msgDocModel.IsFull() && msgDocModel.Msg[len(msgDocModel.Msg)-1].Msg.SendTime+(remainTime*1000) < timeutil.GetCurrentTimestampByMill() {
 		log.ZDebug(ctx, "doc is full and all msg is expired", "docID", msgDocModel.DocID)
